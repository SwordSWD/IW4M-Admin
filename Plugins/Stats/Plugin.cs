﻿using IW4MAdmin.Plugins.Stats.Config;
using IW4MAdmin.Plugins.Stats.Helpers;
using IW4MAdmin.Plugins.Stats.Models;
using Microsoft.EntityFrameworkCore;
using SharedLibraryCore;
using SharedLibraryCore.Configuration;
using SharedLibraryCore.Database;
using SharedLibraryCore.Database.Models;
using SharedLibraryCore.Dtos;
using SharedLibraryCore.Helpers;
using SharedLibraryCore.Interfaces;
using SharedLibraryCore.Services;
using System;
using System.Collections.Generic;
using System.Linq;
using System.Reflection;
using System.Threading.Tasks;

namespace IW4MAdmin.Plugins.Stats
{
    public class Plugin : IPlugin
    {
        public string Name => "Simple Stats";

        public float Version => Assembly.GetExecutingAssembly().GetName().Version.Major + Assembly.GetExecutingAssembly().GetName().Version.Minor / 10.0f;

        public string Author => "RaidMax";

        public static StatManager Manager { get; private set; }
        public static IManager ServerManager;
        public static BaseConfigurationHandler<StatsConfiguration> Config { get; private set; }
#if DEBUG
        int scriptDamageCount;
        int scriptKillCount;
#endif

        public async Task OnEventAsync(GameEvent E, Server S)
        {
            switch (E.Type)
            {
                case GameEvent.EventType.Start:
                    Manager.AddServer(S);
                    break;
                case GameEvent.EventType.Stop:
                    break;
                case GameEvent.EventType.Connect:
                    await Manager.AddPlayer(E.Origin);
                    break;
                case GameEvent.EventType.Disconnect:
                    await Manager.RemovePlayer(E.Origin);
                    break;
                case GameEvent.EventType.Say:
                    if (!string.IsNullOrEmpty(E.Data) &&
                        E.Origin.ClientId > 1)
                    {
                        await Manager.AddMessageAsync(E.Origin.ClientId, StatManager.GetIdForServer(E.Owner), E.Data);
                    }
                    break;
                case GameEvent.EventType.MapChange:
                    Manager.SetTeamBased(StatManager.GetIdForServer(E.Owner), E.Owner.Gametype != "dm");
                    Manager.ResetKillstreaks(StatManager.GetIdForServer(E.Owner));
                    await Manager.Sync(E.Owner);
                    break;
                case GameEvent.EventType.MapEnd:
                    await Manager.Sync(E.Owner);
                    break;
                case GameEvent.EventType.JoinTeam:
                    break;
                case GameEvent.EventType.Broadcast:
                    break;
                case GameEvent.EventType.Tell:
                    break;
                case GameEvent.EventType.Kick:
                    break;
                case GameEvent.EventType.Ban:
                    break;
                case GameEvent.EventType.Unknown:
                    break;
                case GameEvent.EventType.Report:
                    break;
                case GameEvent.EventType.Flag:
                    break;
                case GameEvent.EventType.ScriptKill:
                    string[] killInfo = (E.Data != null) ? E.Data.Split(';') : new string[0];
                    if (E.Owner.CustomCallback && killInfo.Length >= 14 && !ShouldIgnoreEvent(E.Origin, E.Target))
                    {
                        // this treats "world" damage as self damage
                        if (IsWorldDamage(E.Origin))
                        {
                            E.Origin = E.Target;
                        }

#if DEBUG
                        scriptKillCount++;
                        S.Logger.WriteInfo($"Start ScriptKill {scriptKillCount}");
#endif

                        await Manager.AddScriptHit(false, E.Time, E.Origin, E.Target, StatManager.GetIdForServer(E.Owner), S.CurrentMap.Name, killInfo[7], killInfo[8],
                            killInfo[5], killInfo[6], killInfo[3], killInfo[4], killInfo[9], killInfo[10], killInfo[11], killInfo[12], killInfo[13], killInfo[14], killInfo[15]);

#if DEBUG
                        S.Logger.WriteInfo($"End ScriptKill {scriptKillCount}");
#endif
                    }
                    break;
                case GameEvent.EventType.Kill:
                    if (!E.Owner.CustomCallback && !ShouldIgnoreEvent(E.Origin, E.Target))
                    {
                        // this treats "world" damage as self damage
                        if (IsWorldDamage(E.Origin))
                        {
                            E.Origin = E.Target;
                        }

                        await Manager.AddStandardKill(E.Origin, E.Target);
                    }
                    break;
                case GameEvent.EventType.Damage:
                    if (!E.Owner.CustomCallback && !ShouldIgnoreEvent(E.Origin, E.Target))
                    {
                        // this treats "world" damage as self damage
                        if (IsWorldDamage(E.Origin))
                        {
                            E.Origin = E.Target;
                        }

                        Manager.AddDamageEvent(E.Data, E.Origin.ClientId, E.Target.ClientId, StatManager.GetIdForServer(E.Owner));
                    }
                    break;
                case GameEvent.EventType.ScriptDamage:
                    killInfo = (E.Data != null) ? E.Data.Split(';') : new string[0];
                    if (E.Owner.CustomCallback && killInfo.Length >= 14 && !ShouldIgnoreEvent(E.Origin, E.Target))
                    {
                        // this treats "world" damage as self damage
                        if (IsWorldDamage(E.Origin))
                        {
                            E.Origin = E.Target;
                        }

#if DEBUG
                        scriptDamageCount++;
                        S.Logger.WriteInfo($"Start ScriptDamage {scriptDamageCount}");
#endif

                        await Manager.AddScriptHit(true, E.Time, E.Origin, E.Target, StatManager.GetIdForServer(E.Owner), S.CurrentMap.Name, killInfo[7], killInfo[8],
                            killInfo[5], killInfo[6], killInfo[3], killInfo[4], killInfo[9], killInfo[10], killInfo[11], killInfo[12], killInfo[13], killInfo[14], killInfo[15]);

#if DEBUG
                        S.Logger.WriteInfo($"End ScriptDamage {scriptDamageCount}");
#endif
                    }
                    else
                    {
                        break;
                    }
                    break;
            }
        }

        public async Task OnLoadAsync(IManager manager)
        {
            // load custom configuration
            Config = new BaseConfigurationHandler<StatsConfiguration>("StatsPluginSettings");
            if (Config.Configuration() == null)
            {
                Config.Set((StatsConfiguration)new StatsConfiguration().Generate());
                await Config.Save();
            }

            // register the topstats page
            // todo:generate the URL/Location instead of hardcoding
            manager.GetPageList()
                .Pages.Add(
                    Utilities.CurrentLocalization.LocalizationIndex["PLUGINS_STATS_COMMANDS_TOP_TEXT"],
                   "/Stats/TopPlayersAsync");

            // meta data info
            async Task<List<ProfileMeta>> getStats(int clientId, int offset, int count, DateTime? startAt)
            {
                if (count > 1)
                {
                    return new List<ProfileMeta>();
                }

                IList<EFClientStatistics> clientStats;
                using (var ctx = new DatabaseContext(disableTracking: true))
                {
                    clientStats = await ctx.Set<EFClientStatistics>().Where(c => c.ClientId == clientId).ToListAsync();
                }

                int kills = clientStats.Sum(c => c.Kills);
                int deaths = clientStats.Sum(c => c.Deaths);
                double kdr = Math.Round(kills / (double)deaths, 2);
                var validPerformanceValues = clientStats.Where(c => c.Performance > 0);
                int performancePlayTime = validPerformanceValues.Sum(s => s.TimePlayed);
                double performance = Math.Round(validPerformanceValues.Sum(c => c.Performance * c.TimePlayed / performancePlayTime), 2);
                double spm = Math.Round(clientStats.Sum(c => c.SPM) / clientStats.Where(c => c.SPM > 0).Count(), 1);

                return new List<ProfileMeta>()
                {
                    new ProfileMeta()
                    {
                        Key = Utilities.CurrentLocalization.LocalizationIndex["WEBFRONT_CLIENT_META_RANKING"],
                        Value = "#" + (await StatManager.GetClientOverallRanking(clientId)).ToString("#,##0", new System.Globalization.CultureInfo(Utilities.CurrentLocalization.LocalizationName)),
                        Column = 0,
                        Order = 0,
                        Type = ProfileMeta.MetaType.Information
                    },
                    new ProfileMeta()
                    {
                           Key = Utilities.CurrentLocalization.LocalizationIndex["PLUGINS_STATS_TEXT_KILLS"],
                           Value = kills.ToString("#,##0", new System.Globalization.CultureInfo(Utilities.CurrentLocalization.LocalizationName)),
                           Column = 0,
                           Order = 1,
                           Type = ProfileMeta.MetaType.Information
                    },
                    new ProfileMeta()
                    {
                        Key = Utilities.CurrentLocalization.LocalizationIndex["PLUGINS_STATS_TEXT_DEATHS"],
                        Value = deaths.ToString("#,##0", new System.Globalization.CultureInfo(Utilities.CurrentLocalization.LocalizationName)),
                        Column = 0,
                        Order = 2,
                        Type = ProfileMeta.MetaType.Information
                    },
                    new ProfileMeta()
                    {
                        Key = Utilities.CurrentLocalization.LocalizationIndex["PLUGINS_STATS_TEXT_KDR"],
                        Value = kdr.ToString(new System.Globalization.CultureInfo(Utilities.CurrentLocalization.LocalizationName)),
                        Column = 0,
                        Order = 3,
                        Type = ProfileMeta.MetaType.Information
                    },
                    new ProfileMeta()
                    {
                        Key = Utilities.CurrentLocalization.LocalizationIndex["PLUGINS_STATS_COMMANDS_PERFORMANCE"],
                        Value = performance.ToString("#,##0", new System.Globalization.CultureInfo(Utilities.CurrentLocalization.LocalizationName)),
                        Column = 0,
                        Order = 4,
                        Type = ProfileMeta.MetaType.Information
                    },
                    new ProfileMeta()
                    {
                        Key = Utilities.CurrentLocalization.LocalizationIndex["PLUGINS_STATS_META_SPM"],
                        Value = spm.ToString(new System.Globalization.CultureInfo(Utilities.CurrentLocalization.LocalizationName)),
                        Column = 0,
                        Order = 5,
                        Type = ProfileMeta.MetaType.Information
                    }
                };
            }

            async Task<List<ProfileMeta>> getAnticheatInfo(int clientId, int offset, int count, DateTime? startAt)
            {
                if (count > 1)
                {
                    return new List<ProfileMeta>();
                }

                IList<EFClientStatistics> clientStats;

                using (var ctx = new DatabaseContext(disableTracking: true))
                {
                    clientStats = await ctx.Set<EFClientStatistics>()
                        .Include(c => c.HitLocations)
                        .Where(c => c.ClientId == clientId)
                        .ToListAsync();
                }

                double headRatio = 0;
                double chestRatio = 0;
                double abdomenRatio = 0;
                double chestAbdomenRatio = 0;
                double hitOffsetAverage = 0;
                double averageRecoilAmount = 0;
                double averageSnapValue = 0;
                double maxStrain = clientStats.Count(c => c.MaxStrain > 0) == 0 ? 0 : clientStats.Max(cs => cs.MaxStrain);

                if (clientStats.Where(cs => cs.HitLocations.Count > 0).FirstOrDefault() != null)
                {
                    chestRatio = Math.Round((clientStats.Where(c => c.HitLocations.Count > 0).Sum(c =>
                    c.HitLocations.First(hl => hl.Location == IW4Info.HitLocation.torso_upper).HitCount) /
                    (double)clientStats.Where(c => c.HitLocations.Count > 0)
                    .Sum(c => c.HitLocations.Where(hl => hl.Location != IW4Info.HitLocation.none).Sum(f => f.HitCount))) * 100.0, 0);

                    abdomenRatio = Math.Round((clientStats.Where(c => c.HitLocations.Count > 0).Sum(c =>
                         c.HitLocations.First(hl => hl.Location == IW4Info.HitLocation.torso_lower).HitCount) /
                         (double)clientStats.Where(c => c.HitLocations.Count > 0).Sum(c => c.HitLocations.Where(hl => hl.Location != IW4Info.HitLocation.none).Sum(f => f.HitCount))) * 100.0, 0);

                    chestAbdomenRatio = Math.Round((clientStats.Where(c => c.HitLocations.Count > 0).Sum(cs => cs.HitLocations.First(hl => hl.Location == IW4Info.HitLocation.torso_upper).HitCount) /
                         (double)clientStats.Where(c => c.HitLocations.Count > 0).Sum(cs => cs.HitLocations.First(hl => hl.Location == IW4Info.HitLocation.torso_lower).HitCount)) * 100.0, 0);

                    headRatio = Math.Round((clientStats.Where(c => c.HitLocations.Count > 0).Sum(cs => cs.HitLocations.First(hl => hl.Location == IW4Info.HitLocation.head).HitCount) /
                         (double)clientStats.Where(c => c.HitLocations.Count > 0)
                            .Sum(c => c.HitLocations.Where(hl => hl.Location != IW4Info.HitLocation.none).Sum(f => f.HitCount))) * 100.0, 0);

                    var validOffsets = clientStats.Where(c => c.HitLocations.Count(hl => hl.HitCount > 0) > 0).SelectMany(hl => hl.HitLocations);
                    hitOffsetAverage = validOffsets.Sum(o => o.HitCount * o.HitOffsetAverage) / (double)validOffsets.Sum(o => o.HitCount);
                    averageRecoilAmount = clientStats.Average(_stat => _stat.AverageRecoilOffset);
                    averageSnapValue = clientStats.Any(_stats => _stats.AverageSnapValue > 0) ? clientStats.Where(_stats => _stats.AverageSnapValue > 0).Average(_stat => _stat.AverageSnapValue) : 0;
                }

                return new List<ProfileMeta>()
                {
                    new ProfileMeta()
                    {
                        Key =  $"{Utilities.CurrentLocalization.LocalizationIndex["WEBFRONT_CLIENT_META_AC_METRIC"]} 1",
                        Value = chestRatio.ToString(new System.Globalization.CultureInfo(Utilities.CurrentLocalization.LocalizationName)) + '%',
                        Type = ProfileMeta.MetaType.Information,
                        Column = 2,
                        Order = 0,
                        Extra = Utilities.CurrentLocalization.LocalizationIndex["WEBFRONT_CLIENT_TITLE_ACM1"],
                        Sensitive = true
                    },
                    new ProfileMeta()
                    {
                        Key = $"{Utilities.CurrentLocalization.LocalizationIndex["WEBFRONT_CLIENT_META_AC_METRIC"]} 2",
                        Value = abdomenRatio.ToString(new System.Globalization.CultureInfo(Utilities.CurrentLocalization.LocalizationName)) + '%',
                        Type = ProfileMeta.MetaType.Information,
                        Column = 2,
                        Order = 1,
                        Extra = Utilities.CurrentLocalization.LocalizationIndex["WEBFRONT_CLIENT_TITLE_ACM2"],
                        Sensitive = true
                    },
                    new ProfileMeta()
                    {
                        Key = $"{Utilities.CurrentLocalization.LocalizationIndex["WEBFRONT_CLIENT_META_AC_METRIC"]} 3",
                        Value = chestAbdomenRatio.ToString(new System.Globalization.CultureInfo(Utilities.CurrentLocalization.LocalizationName)) + '%',
                        Type = ProfileMeta.MetaType.Information,
                        Column = 2,
                        Order = 2,
                        Extra = Utilities.CurrentLocalization.LocalizationIndex["WEBFRONT_CLIENT_TITLE_ACM3"],
                        Sensitive = true
                    },
                    new ProfileMeta()
                    {
                        Key = $"{Utilities.CurrentLocalization.LocalizationIndex["WEBFRONT_CLIENT_META_AC_METRIC"]} 4",
                        Value = headRatio.ToString(new System.Globalization.CultureInfo(Utilities.CurrentLocalization.LocalizationName)) + '%',
                        Type = ProfileMeta.MetaType.Information,
                        Column = 2,
                        Order = 3,
                        Extra = Utilities.CurrentLocalization.LocalizationIndex["WEBFRONT_CLIENT_TITLE_ACM4"],
                        Sensitive = true
                    },
                    new ProfileMeta()
                    {
                        Key = $"{Utilities.CurrentLocalization.LocalizationIndex["WEBFRONT_CLIENT_META_AC_METRIC"]} 5",
                        // todo: make sure this is wrapped somewhere else
                        Value = $"{Math.Round(((float)hitOffsetAverage), 4).ToString(new System.Globalization.CultureInfo(Utilities.CurrentLocalization.LocalizationName))}°",
                        Type = ProfileMeta.MetaType.Information,
                        Column = 2,
                        Order = 4,
                        Extra = Utilities.CurrentLocalization.LocalizationIndex["WEBFRONT_CLIENT_TITLE_ACM5"],
                        Sensitive = true
                    },
                    new ProfileMeta()
                    {
                        Key = $"{Utilities.CurrentLocalization.LocalizationIndex["WEBFRONT_CLIENT_META_AC_METRIC"]} 6",
                        Value = Math.Round(maxStrain, 3).ToString(new System.Globalization.CultureInfo(Utilities.CurrentLocalization.LocalizationName)),
                        Type = ProfileMeta.MetaType.Information,
                        Column = 2,
                        Order = 5,
                        Extra = Utilities.CurrentLocalization.LocalizationIndex["WEBFRONT_CLIENT_TITLE_ACM6"],
                        Sensitive = true
                    },
                    new ProfileMeta()
                    {
                        Key = $"{Utilities.CurrentLocalization.LocalizationIndex["WEBFRONT_CLIENT_META_AC_METRIC"]} 7",
                        Value = Math.Round(averageRecoilAmount, 3).ToString(new System.Globalization.CultureInfo(Utilities.CurrentLocalization.LocalizationName)),
                        Type = ProfileMeta.MetaType.Information,
                        Column = 2,
                        Order = 5,
                        Extra = Utilities.CurrentLocalization.LocalizationIndex["WEBFRONT_CLIENT_TITLE_ACM7"],
                        Sensitive = true
<<<<<<< HEAD
                    },
                    new ProfileMeta()
                    {
                        Key = $"{Utilities.CurrentLocalization.LocalizationIndex["WEBFRONT_CLIENT_META_AC_METRIC"]} 8",
                        Value = Math.Round(averageSnapValue, 3).ToString(new System.Globalization.CultureInfo(Utilities.CurrentLocalization.LocalizationName)),
                        Type = ProfileMeta.MetaType.Information,
                        Column = 2,
                        Order = 6,
                        Extra = Utilities.CurrentLocalization.LocalizationIndex["WEBFRONT_CLIENT_TITLE_ACM8"],
                        Sensitive = true
=======
>>>>>>> a9439768
                    }
                };
            }

            async Task<List<ProfileMeta>> getMessages(int clientId, int offset, int count, DateTime? startAt)
            {
                if (count <= 1)
                {
                    using (var ctx = new DatabaseContext(true))
                    {
                        return new List<ProfileMeta>
                        {
                            new ProfileMeta()
                            {
                                Key = Utilities.CurrentLocalization.LocalizationIndex["WEBFRONT_PROFILE_MESSAGES"],
                                Value = (await ctx.Set<EFClientMessage>()
                                    .CountAsync(_message => _message.ClientId == clientId))
                                    .ToString("#,##0", new System.Globalization.CultureInfo(Utilities.CurrentLocalization.LocalizationName)),
                                Column = 1,
                                Order= 4,
                                Type = ProfileMeta.MetaType.Information
                            }
                        };
                    }
                }

                List<ProfileMeta> messageMeta;
                using (var ctx = new DatabaseContext(disableTracking: true))
                {
                    var messages = ctx.Set<EFClientMessage>()
                        .Where(m => m.ClientId == clientId)
                        .Where(_message => _message.TimeSent < startAt)
                        .OrderByDescending(_message => _message.TimeSent)
                        .Skip(offset)
                        .Take(count);

                    messageMeta = await messages.Select(m => new ProfileMeta()
                    {
                        Key = null,
                        Value = new { m.Message, m.Server.GameName },
                        When = m.TimeSent,
                        Extra = m.ServerId.ToString(),
                        Type = ProfileMeta.MetaType.ChatMessage
                    }).ToListAsync();

                    foreach (var message in messageMeta)
                    {
                        if ((message.Value.Message as string).IsQuickMessage())
                        {
                            try
                            {
                                var quickMessages = ServerManager.GetApplicationSettings().Configuration()
                                    .QuickMessages
                                    .First(_qm => _qm.Game == message.Value.GameName);
                                message.Value = quickMessages.Messages[(message.Value.Message as string).Substring(1)];
                                message.Type = ProfileMeta.MetaType.QuickMessage;
                            }
                            catch
                            {
                                message.Value = message.Value.Message;
                            }
                        }

                        else
                        {
                            message.Value = message.Value.Message;
                        }
                    }

                }

                return messageMeta;
            }

            if (Config.Configuration().EnableAntiCheat)
            {
                MetaService.AddRuntimeMeta(getAnticheatInfo);
            }

            MetaService.AddRuntimeMeta(getStats);
            MetaService.AddRuntimeMeta(getMessages);

            async Task<string> totalKills(Server server)
            {
                using (var ctx = new DatabaseContext(disableTracking: true))
                {
                    long kills = await ctx.Set<EFServerStatistics>().Where(s => s.Active).SumAsync(s => s.TotalKills);
                    return kills.ToString("#,##0", new System.Globalization.CultureInfo(Utilities.CurrentLocalization.LocalizationName));
                }
            }

            async Task<string> totalPlayTime(Server server)
            {
                using (var ctx = new DatabaseContext(disableTracking: true))
                {
                    long playTime = await ctx.Set<EFServerStatistics>().Where(s => s.Active).SumAsync(s => s.TotalPlayTime);
                    return (playTime / 3600.0).ToString("#,##0", new System.Globalization.CultureInfo(Utilities.CurrentLocalization.LocalizationName));
                }
            }

            async Task<string> topStats(Server s)
            {
                return string.Join(Environment.NewLine, await Commands.TopStats.GetTopStats(s));
            }

            async Task<string> mostPlayed(Server s)
            {
                return string.Join(Environment.NewLine, await Commands.MostPlayed.GetMostPlayed(s));
            }

            manager.GetMessageTokens().Add(new MessageToken("TOTALKILLS", totalKills));
            manager.GetMessageTokens().Add(new MessageToken("TOTALPLAYTIME", totalPlayTime));
            manager.GetMessageTokens().Add(new MessageToken("TOPSTATS", topStats));
            manager.GetMessageTokens().Add(new MessageToken("MOSTPLAYED", mostPlayed));

            ServerManager = manager;
            Manager = new StatManager(manager);
        }

        public Task OnTickAsync(Server S)
        {
            return Task.CompletedTask;
        }

        public async Task OnUnloadAsync()
        {
            foreach (var sv in ServerManager.GetServers())
            {
                await Manager.Sync(sv);
            }
        }

        /// <summary>
        /// Indicates if the event should be ignored 
        /// (If the client id or target id is not a real client or the target/origin is a bot and ignore bots is turned on)
        /// </summary>
        /// <param name="origin"></param>
        /// <param name="target"></param>
        /// <returns></returns>
        private bool ShouldIgnoreEvent(EFClient origin, EFClient target)
        {
            return ((origin?.NetworkId <= 1 && target?.NetworkId <= 1) || (origin?.ClientId <= 1 && target?.ClientId <= 1));
        }

        /// <summary>
        /// Indicates if the damage occurs from world (fall damage/certain killstreaks)
        /// </summary>
        /// <param name="origin"></param>
        /// <returns></returns>
        private bool IsWorldDamage(EFClient origin) => origin?.NetworkId == 1;
    }
}<|MERGE_RESOLUTION|>--- conflicted
+++ resolved
@@ -153,6 +153,10 @@
                     {
                         break;
                     }
+                    else
+                    {
+                        break;
+                    }
                     break;
             }
         }
@@ -371,7 +375,6 @@
                         Order = 5,
                         Extra = Utilities.CurrentLocalization.LocalizationIndex["WEBFRONT_CLIENT_TITLE_ACM7"],
                         Sensitive = true
-<<<<<<< HEAD
                     },
                     new ProfileMeta()
                     {
@@ -382,8 +385,6 @@
                         Order = 6,
                         Extra = Utilities.CurrentLocalization.LocalizationIndex["WEBFRONT_CLIENT_TITLE_ACM8"],
                         Sensitive = true
-=======
->>>>>>> a9439768
                     }
                 };
             }
