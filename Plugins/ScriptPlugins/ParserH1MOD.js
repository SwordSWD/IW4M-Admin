--- conflicted
+++ resolved
@@ -2,11 +2,7 @@
 var eventParser;
 
 var plugin = {
-<<<<<<< HEAD
-    author: 'fed',
-=======
     author: 'fed, diamante',
->>>>>>> 627acecc
     version: 0.2,
     name: 'H1-Mod Parser',
     isParser: true,
