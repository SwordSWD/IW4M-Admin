var plugin = {
    author: 'RaidMax',
    version: 1.1,
    name: 'Shared GUID Kicker Plugin',

    onEventAsync: function (gameEvent, server) {
        // make sure we only check for IW4(x)
        if (server.GameName !== 2) {
            return false;
        }

        // connect or join event
        if (gameEvent.Type === 3) {
            // this GUID seems to have been packed in a IW4 torrent and results in an unreasonable amount of people using the same GUID
<<<<<<< HEAD
            if (gameEvent.Origin.NetworkId === -805366929435212061 || gameEvent.Origin.NetworkId == -3304388024725980231) {
=======
            if (gameEvent.Origin.NetworkId === -805366929435212061 ||
                gameEvent.Origin.NetworkId === 3150799945255696069 ||
                gameEvent.Origin.NetworkId === 5859032128210324569 ||
                gameEvent.Origin.NetworkId === 2908745942105435771 ||
                gameEvent.Origin.NetworkId === -6492697076432899192) {
>>>>>>> 7afa9448
                gameEvent.Origin.Kick('Your GUID is generic. Delete players/guids.dat and rejoin', _IW4MAdminClient);
            }
        }
    },

    onLoadAsync: function (manager) {
    },

    onUnloadAsync: function () {
    },

    onTickAsync: function (server) {
    }
};<|MERGE_RESOLUTION|>--- conflicted
+++ resolved
@@ -12,15 +12,12 @@
         // connect or join event
         if (gameEvent.Type === 3) {
             // this GUID seems to have been packed in a IW4 torrent and results in an unreasonable amount of people using the same GUID
-<<<<<<< HEAD
-            if (gameEvent.Origin.NetworkId === -805366929435212061 || gameEvent.Origin.NetworkId == -3304388024725980231) {
-=======
             if (gameEvent.Origin.NetworkId === -805366929435212061 ||
                 gameEvent.Origin.NetworkId === 3150799945255696069 ||
                 gameEvent.Origin.NetworkId === 5859032128210324569 ||
                 gameEvent.Origin.NetworkId === 2908745942105435771 ||
-                gameEvent.Origin.NetworkId === -6492697076432899192) {
->>>>>>> 7afa9448
+                gameEvent.Origin.NetworkId === -6492697076432899192 ||
+                gameEvent.Origin.NetworkId === 3304388024725980231) {
                 gameEvent.Origin.Kick('Your GUID is generic. Delete players/guids.dat and rejoin', _IW4MAdminClient);
             }
         }
