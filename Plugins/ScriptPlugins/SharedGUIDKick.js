--- conflicted
+++ resolved
@@ -17,12 +17,9 @@
                 gameEvent.Origin.NetworkId === 5859032128210324569 ||
                 gameEvent.Origin.NetworkId === 2908745942105435771 ||
                 gameEvent.Origin.NetworkId === -6492697076432899192 ||
-<<<<<<< HEAD
+                gameEvent.Origin.NetworkId === 1145760003260769995 ||
+                gameEvent.Origin.NetworkId === -7102887284306116957 ||
                 gameEvent.Origin.NetworkId === 3304388024725980231) {
-=======
-                gameEvent.Origin.NetworkId === 1145760003260769995 ||
-                gameEvent.Origin.NetworkId === -7102887284306116957) {
->>>>>>> 718ad3bf
                 gameEvent.Origin.Kick('Your GUID is generic. Delete players/guids.dat and rejoin', _IW4MAdminClient);
             }
         }
