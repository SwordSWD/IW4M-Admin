--- conflicted
+++ resolved
@@ -26,11 +26,7 @@
         rconParser.Configuration.Dvar.AddMapping(107, 2);
         rconParser.Configuration.WaitForResponse = false;
 
-<<<<<<< HEAD
-        rconParser.Configuration.Status.Pattern = '^ *([0-9]+) +([0-9]+) +(.+) +((?:[A-Z]+|[0-9]+)) +((?:[A-Z]|[0-9]){1,16}) +(.{0,16}) +([0-9]+) +(\\d+\\.\\d+\\.\\d+\\.\\d+\\:-?\\d{1,5}|0+\\.0+:-?\\d{1,5}|loopback) +(-?[0-9]+) +([0-9]+) *$';
-=======
         rconParser.Configuration.Status.Pattern = '^ *([0-9]+) +([0-9]+) +(?:[0-1]{1}) +([0-9]+) +([A-F0-9]+) +(.+?) +(?:[0-9]+) +(\\d+\\.\\d+\\.\\d+\\.\\d+\\:-?\\d{1,5}|0+\\.0+:-?\\d{1,5}|loopback) +(?:-?[0-9]+) +(?:[0-9]+) *$';
->>>>>>> 4f056e5b
         rconParser.Configuration.Status.AddMapping(100, 1);
         rconParser.Configuration.Status.AddMapping(101, 2);
         rconParser.Configuration.Status.AddMapping(102, 3);
