--- conflicted
+++ resolved
@@ -2,11 +2,7 @@
 var eventParser;
 
 var plugin = {
-<<<<<<< HEAD
-    author: 'Xerxes, RaidMax, st0rm',
-=======
     author: 'Xerxes, RaidMax, st0rm, Future',
->>>>>>> 627acecc
     version: 0.5,
     name: 'IW6x Parser',
     isParser: true,
