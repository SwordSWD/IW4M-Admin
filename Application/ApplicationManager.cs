--- conflicted
+++ resolved
@@ -303,13 +303,8 @@
                             serverConfig.AddEventParser(parser);
                         }
 
-<<<<<<< HEAD
-                        newConfig.Servers = newConfig.Servers.Append((ServerConfiguration)serverConfig.Generate()).ToArray();
+                        newConfig.Servers = newConfig.Servers.Where(_servers => _servers != null).Append((ServerConfiguration)serverConfig.Generate()).ToArray();
                     } while (Utilities.PromptBool(_translationLookup["SETUP_SERVER_SAVE"]));
-=======
-                        newConfig.Servers = newConfig.Servers.Where(_servers => _servers != null).Append((ServerConfiguration)serverConfig.Generate()).ToArray();
-                    } while (Utilities.PromptBool(Utilities.CurrentLocalization.LocalizationIndex["SETUP_SERVER_SAVE"]));
->>>>>>> 9ac5898f
 
                     config = newConfig;
                     await ConfigHandler.Save();
