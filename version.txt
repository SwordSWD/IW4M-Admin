--- conflicted
+++ resolved
@@ -1,10 +1,7 @@
 Version 2.4:
 -added "live radar" feature
 -added chat message to server on server list view
-<<<<<<< HEAD
-=======
 -added recently connected players dropdown option on webfront
->>>>>>> 1705db63
 
 Version 2.3:
 -added configuration option to ignore bots
