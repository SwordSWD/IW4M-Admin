﻿<Project Sdk="Microsoft.NET.Sdk">

  <PropertyGroup>
    <OutputType>Library</OutputType>
    <TargetFramework>netcoreapp3.1</TargetFramework>
    <ApplicationIcon />
    <StartupObject />
    <PackageId>RaidMax.IW4MAdmin.SharedLibraryCore</PackageId>
    <Version>2.4.6</Version>
    <Authors>RaidMax</Authors>
    <Company>Forever None</Company>
    <Configurations>Debug;Release;Prerelease</Configurations>
    <PublishWithAspNetCoreTargetManifest>false</PublishWithAspNetCoreTargetManifest>
    <LangVersion>8.0</LangVersion>
    <PackageTags>IW4MAdmin</PackageTags>
    <RepositoryUrl>https://github.com/RaidMax/IW4M-Admin/</RepositoryUrl>
    <PackageProjectUrl>https://www.raidmax.org/IW4MAdmin/</PackageProjectUrl>
    <Copyright>2020</Copyright>
    <PackageRequireLicenseAcceptance>true</PackageRequireLicenseAcceptance>
    <GeneratePackageOnBuild>true</GeneratePackageOnBuild>
    <PackageLicenseExpression>MIT</PackageLicenseExpression>
    <Description>Shared Library for IW4MAdmin</Description>
    <AssemblyVersion>2.4.6.0</AssemblyVersion>
    <FileVersion>2.4.6.0</FileVersion>
  </PropertyGroup>

  <PropertyGroup Condition="'$(Configuration)|$(Platform)'=='Prerelease|AnyCPU'">
    <DebugType>full</DebugType>
    <DebugSymbols>true</DebugSymbols>
  </PropertyGroup>

  <ItemGroup>
    <PackageReference Include="FluentValidation" Version="9.1.2" />
<<<<<<< HEAD
=======
    <PackageReference Include="Humanizer.Core" Version="2.8.26" />
    <PackageReference Include="Humanizer.Core.pt" Version="2.8.26" />
    <PackageReference Include="Humanizer.Core.ru" Version="2.8.26" />
>>>>>>> 6e27dd9d
    <PackageReference Include="Microsoft.AspNetCore.Authentication.Cookies" Version="2.2.0" />
    <PackageReference Include="Microsoft.AspNetCore.Mvc" Version="2.2.0" />
    <PackageReference Include="Microsoft.EntityFrameworkCore" Version="3.1.7" />
    <PackageReference Include="Microsoft.EntityFrameworkCore.Sqlite" Version="3.1.7" />
    <PackageReference Include="Microsoft.EntityFrameworkCore.Tools" Version="3.1.7">
      <PrivateAssets>all</PrivateAssets>
      <IncludeAssets>runtime; build; native; contentfiles</IncludeAssets>
    </PackageReference>
    <PackageReference Include="Microsoft.Extensions.Configuration" Version="3.1.7" />
    <PackageReference Include="Microsoft.Extensions.Configuration.Json" Version="3.1.7" />
    <PackageReference Include="Microsoft.Extensions.Localization" Version="3.1.7" />
    <PackageReference Include="Microsoft.Extensions.Logging.Console" Version="3.1.7" />
    <PackageReference Include="Microsoft.Extensions.Logging.Debug" Version="3.1.7" />
    <PackageReference Include="Microsoft.Extensions.Options.ConfigurationExtensions" Version="3.1.7" />
    <PackageReference Include="Newtonsoft.Json" Version="12.0.3" />
    <PackageReference Include="Npgsql" Version="4.1.4" />
    <PackageReference Include="Npgsql.EntityFrameworkCore.PostgreSQL" Version="3.1.4" />
    <PackageReference Include="Pomelo.EntityFrameworkCore.MySql" Version="3.1.2" />
    <PackageReference Include="SimpleCrypto.NetCore" Version="1.0.0" />
  </ItemGroup>

  <ItemGroup Condition="'$(Configuration)'=='Debug'">
    <PackageReference Include="Microsoft.EntityFrameworkCore.InMemory" Version="3.1.7" />
  </ItemGroup>
  
  <Target Name="PreBuild" BeforeTargets="PreBuildEvent">
    <Exec Command="if not exist &quot;$(ProjectDir)..\BUILD&quot; (&#xD;&#xA;if $(ConfigurationName) == Debug (&#xD;&#xA;md &quot;$(ProjectDir)..\BUILD&quot;&#xD;&#xA;)&#xD;&#xA;)&#xD;&#xA;if not exist &quot;$(ProjectDir)..\BUILD\Plugins&quot; (&#xD;&#xA;if $(ConfigurationName) == Debug (&#xD;&#xA;md &quot;$(ProjectDir)..\BUILD\Plugins&quot;&#xD;&#xA;)&#xD;&#xA;)" />
  </Target>

</Project><|MERGE_RESOLUTION|>--- conflicted
+++ resolved
@@ -31,12 +31,9 @@
 
   <ItemGroup>
     <PackageReference Include="FluentValidation" Version="9.1.2" />
-<<<<<<< HEAD
-=======
     <PackageReference Include="Humanizer.Core" Version="2.8.26" />
     <PackageReference Include="Humanizer.Core.pt" Version="2.8.26" />
     <PackageReference Include="Humanizer.Core.ru" Version="2.8.26" />
->>>>>>> 6e27dd9d
     <PackageReference Include="Microsoft.AspNetCore.Authentication.Cookies" Version="2.2.0" />
     <PackageReference Include="Microsoft.AspNetCore.Mvc" Version="2.2.0" />
     <PackageReference Include="Microsoft.EntityFrameworkCore" Version="3.1.7" />
