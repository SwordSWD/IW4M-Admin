--- conflicted
+++ resolved
@@ -112,15 +112,11 @@
             app.UseAuthorization();
             app.UseCors("AllowAll");
 
-<<<<<<< HEAD
-            app.UseRouting();
-            app.UseEndpoints(endpoints =>
-=======
             // prevents banned/demoted users from keeping their claims
             app.UseMiddleware<ClaimsPermissionRemoval>(Program.Manager);
 
-            app.UseMvc(routes =>
->>>>>>> d5117e89
+            app.UseRouting();
+            app.UseEndpoints(endpoints =>
             {
                 endpoints.MapControllerRoute("default", "{controller=Home}/{action=Index}/{id?}");
             });
