﻿using System;
using System.Collections.Generic;
using System.Linq;
using System.Threading.Tasks;
using Microsoft.AspNetCore.Authorization;
using Microsoft.AspNetCore.Mvc;
using SharedLibraryCore;
using WebfrontCore.ViewModels;
using static SharedLibraryCore.Database.Models.EFClient;

namespace WebfrontCore.Controllers
{
    public class ActionController : BaseController
    {
        public IActionResult BanForm()
        {
            var info = new ActionInfo()
            {
                ActionButtonLabel = Localization["WEBFRONT_ACTION_BAN_NAME"],
                Name = "Ban",
                Inputs = new List<InputInfo>()
                {
                    new InputInfo()
                    {
                      Name = "Reason",
                      Label = Localization["WEBFRONT_ACTION_LABEL_REASON"],
                    },
                    new InputInfo()
                    {
                        Name ="Duration",
                        Label=Localization["WEBFRONT_ACTION_LABEL_DURATION"],
                        Type="select",
                        Values = new Dictionary<string, string>()
                        {
                            {"1", $"1 {Localization["GLOBAL_TIME_HOUR"]}" },
                            {"2", $"6  {Localization["GLOBAL_TIME_HOURS"]}" },
                            {"3", $"1  {Localization["GLOBAL_TIME_DAY"]}" },
                            {"4", $"2  {Localization["GLOBAL_TIME_DAYS"]}" },
                            {"5", $"1  {Localization["GLOBAL_TIME_WEEK"]}" },
                            {"6", $"{Localization["WEBFRONT_ACTION_SELECTION_PERMANENT"]}" },
                        }
                    }
                },
                Action = "BanAsync"
            };

            return View("_ActionForm", info);
        }

        public async Task<IActionResult> BanAsync(int targetId, string Reason, int Duration)
        {
            string duration = string.Empty;

            var loc = Utilities.CurrentLocalization.LocalizationIndex;

            switch (Duration)
            {
                case 1:
                    duration = $"1{loc["GLOBAL_TIME_HOURS"][0]}";
                    break;
                case 2:
                    duration = $"6{loc["GLOBAL_TIME_HOURS"][0]}";
                    break;
                case 3:
                    duration = $"1{loc["GLOBAL_TIME_DAYS"][0]}";
                    break;
                case 4:
                    duration = $"2{loc["GLOBAL_TIME_DAYS"][0]}";
                    break;
                case 5:
                    duration = $"1{loc["GLOBAL_TIME_WEEKS"][0]}";
                    break;
            }

            string command = Duration == 6 ?
                $"!ban @{targetId} {Reason}" :
                $"!tempban @{targetId} {duration} {Reason}";

            var server = Manager.GetServers().First();

            return await Task.FromResult(RedirectToAction("ExecuteAsync", "Console", new
            {
                serverId = server.EndPoint,
                command
            }));
        }

        public IActionResult UnbanForm()
        {
            var info = new ActionInfo()
            {
                ActionButtonLabel = Localization["WEBFRONT_ACTION_UNBAN_NAME"],
                Name = "Unban",
                Inputs = new List<InputInfo>()
                {
                    new InputInfo()
                    {
                      Name = "Reason",
                      Label = Localization["WEBFRONT_ACTION_LABEL_REASON"],
                    }
                },
                Action = "UnbanAsync"
            };

            return View("_ActionForm", info);
        }

        public async Task<IActionResult> UnbanAsync(int targetId, string Reason)
        {
            var server = Manager.GetServers().First();

            return await Task.FromResult(RedirectToAction("ExecuteAsync", "Console", new
            {
                serverId = server.EndPoint,
                command = $"!unban @{targetId} {Reason}"
            }));
        }

        public IActionResult LoginForm()
        {
            var login = new ActionInfo()
            {
                ActionButtonLabel = Localization["WEBFRONT_ACTION_LOGIN_NAME"],
                Name = "Login",
                Inputs = new List<InputInfo>()
                {
                    new InputInfo()
                    {
                        Name = "clientId",
                        Label = Localization["WEBFRONT_ACTION_LABEL_ID"]
                    },
                    new InputInfo()
                    {
                        Name = "Password",
                        Label = Localization["WEBFRONT_ACTION_LABEL_PASSWORD"],
                        Type = "password",
                    }
                },
                Action = "LoginAsync"
            };

            return View("_ActionForm", login);
        }

        public async Task<IActionResult> LoginAsync(int clientId, string password)
        {
            return await Task.FromResult(RedirectToAction("LoginAsync", "Account", new { clientId, password }));
        }

        public IActionResult EditForm()
        {
            var info = new ActionInfo()
            {
                ActionButtonLabel = Localization["WEBFRONT_ACTION_LABEL_EDIT"],
                Name = "Edit",
                Inputs = new List<InputInfo>()
                {
                    new InputInfo()
                    {
                        Name ="level",
                        Label=Localization["WEBFRONT_PROFILE_LEVEL"],
                        Type="select",
                        Values = Enum.GetValues(typeof(Permission)).OfType<Permission>()
                            .Where(p => p <= Client.Level)
                            .Where(p => p != Permission.Banned)
                            .Where(p => p != Permission.Flagged)
                            .ToDictionary(p => p.ToString(), p=> p.ToLocalizedLevelName())
                    },
                },
                Action = "EditAsync"
            };

            return View("_ActionForm", info);
        }

        public async Task<IActionResult> EditAsync(int targetId, string level)
        {
            var server = Manager.GetServers().First();

            return await Task.FromResult(RedirectToAction("ExecuteAsync", "Console", new
            {
                serverId = server.EndPoint,
                command = $"!setlevel @{targetId} {level}"
            }));
        }

        public IActionResult GenerateLoginTokenForm()
        {
            var info = new ActionInfo()
            {
                ActionButtonLabel = "Generate",
                Name = "GenerateLoginToken",
                Action = "GenerateLoginTokenAsync",
                Inputs = new List<InputInfo>()
            };

            return View("_ActionForm", info);
        }

        [Authorize]
        public string GenerateLoginTokenAsync()
        {
            var state = Manager.TokenAuthenticator.GenerateNextToken(Client.NetworkId);
            return string.Format(Utilities.CurrentLocalization.LocalizationIndex["COMMANDS_GENERATETOKEN_SUCCESS"], state.Token, $"{state.RemainingTime} {Utilities.CurrentLocalization.LocalizationIndex["GLOBAL_MINUTES"]}", Client.ClientId);
        }

        public IActionResult ChatForm(long id)
        {
            var info = new ActionInfo()
            {
                ActionButtonLabel = Localization["WEBFRONT_ACTION_LABEL_SUBMIT_MESSAGE"],
                Name = "Chat",
                Inputs = new List<InputInfo>
                {
                    new InputInfo()
                    {
                        Name = "message",
                        Type = "text",
                        Label = Localization["WEBFRONT_ACTION_LABEL_MESSAGE"]
                    },
                    new InputInfo()
                    {
                        Name = "id",
                        Value = id.ToString(),
                        Type = "hidden"
                    }
                },
                Action = "ChatAsync"
            };

            return View("_ActionForm", info);
        }

        public async Task<IActionResult> ChatAsync(long id, string message)
        {
            var server = Manager.GetServers().First(_server => _server.EndPoint == id);

            return await Task.FromResult(RedirectToAction("ExecuteAsync", "Console", new
            {
                serverId = server.EndPoint,
                command = $"!say {message}"
            }));
        }
<<<<<<< HEAD
=======

        public async Task<IActionResult> RecentClientsForm()
        {
            var clients = await Manager.GetClientService().GetRecentClients();
            return View("~/Views/Shared/Components/Client/_RecentClients.cshtml", clients);
        }
>>>>>>> 1705db63
    }
}<|MERGE_RESOLUTION|>--- conflicted
+++ resolved
@@ -241,14 +241,11 @@
                 command = $"!say {message}"
             }));
         }
-<<<<<<< HEAD
-=======
 
         public async Task<IActionResult> RecentClientsForm()
         {
             var clients = await Manager.GetClientService().GetRecentClients();
             return View("~/Views/Shared/Components/Client/_RecentClients.cshtml", clients);
         }
->>>>>>> 1705db63
     }
 }